import re
import json
import discord
import time
from typing import Any
import os
import requests
import asyncio
from datetime import datetime
from discord.client import Client
from discord.ext import commands, tasks
from discord.ext.commands import has_permissions, MissingPermissions
from discord import Client, Intents, Embed
from redis_handler import RedisManager

from javascript import require, On

from redis_handler import RedisManager

mineflayer = require('mineflayer')

filename = "config.json"
global data
with open(filename, "r") as file:
    data = json.load(file)

host = data["server"]["host"]
port = data["server"]["port"]

accountusername = data["minecraft"]["username"]
accountType = data["minecraft"]["accountType"]

token = data["discord"]["token"]
channelid = int(data["discord"]["channel"]) if data["discord"]["channel"] else None
officerchannelid = int(data["discord"]["officerChannel"]) if data["discord"]["officerChannel"] else None
commandRole = int(data["discord"]["commandRole"]) if data["discord"]["commandRole"] else None
overrideRole = int(data["discord"]["overrideRole"]) if data["discord"]["overrideRole"] else None
ownerID = int(data["discord"]["ownerId"]) if data["discord"]["ownerId"] else None
prefix = data["discord"]["prefix"]

autoaccept = data["settings"]["autoaccept"]

client = commands.Bot(
    command_prefix=commands.when_mentioned_or(prefix), case_insensitive=True,
    allowed_mentions=discord.AllowedMentions(everyone=False), intents=discord.Intents.all(),
    help_command=None
    )

bot: Any = None  # type: ignore

wait_response = False


async def main():
    async with client:
        redis_manager = RedisManager(client, bot, data["redis"])
        await redis_manager.start()
        await client.start(token)


@client.command(name="help")
async def _help(ctx):
    embedVar = discord.Embed(
        title="Bridge Bot | Help Commands", description="``< >`` = Required arguments\n``[ ]`` = Optional arguments",
        colour=0x1ABC9C, timestamp=ctx.message.created_at
        )
    embedVar.add_field(
        name="Discord Commands",
        value=f"``{prefix}invite [username]``: Invites the user to the guild\n``{prefix}promote [username]``: Promotes the given user\n" +
              f"``{prefix}demote [username]``: Demotes the given user\n``{prefix}setrank [username] [rank]``: Sets the given user to a specific rank\n" +
              f"``{prefix}kick [username] <reason>``: Kicks the given user\n``{prefix}notifications``: Toggles join / leave notifications\n``{prefix}online``: Shows the online members\n" +
              f"``{prefix}override <command>``: Forces the bot to use a given command\n``{prefix}toggleaccept``: Toggles auto accepting members joining the guild\n" +
              f"``{prefix}mute (username) (time)`` - Mutes the user for a specific time\n``{prefix}unmute (username)`` - Unmutes the user",
        inline=False
        )
    embedVar.add_field(
        name="Info",
        value=f"Prefix: ``{prefix}``\nGuild Channel: <#{channelid}>\nCommand Role: <@&{commandRole}>\nOverride Role: <@&{overrideRole}>\nVersion: ``0.2``",
        inline=False
        )
    embedVar.set_footer(text=f"Made by SkyKings")
    await ctx.send(embed=embedVar)


@client.event
async def on_ready():
    await client.wait_until_ready()
    await client.change_presence(activity=discord.Game(name="Guild Bridge Bot"))
    print(f"Bot Running as {client.user}")
    createbot()


@client.command()
async def online(ctx):
    bot.chat("/g online")


@client.command(name="list")
async def _list(ctx):
    bot.chat("/g list")


@client.command(aliases=['o', 'over'])
async def override(ctx, *, command):
    role = ctx.guild.get_role(int(commandRole))
    role2 = ctx.guild.get_role(int(overrideRole))
    if role in ctx.author.roles and role2 in ctx.author.roles:
        bot.chat("/" + command)
        embedVar = discord.Embed(description=f"``/{command}`` has been sent!", colour=0x1ABC9C)
        await ctx.send(embed=embedVar)
    else:
        embedVar = discord.Embed(description="<:x:930865879351189524> You do not have permission to use this command!")
        await ctx.send(embed=embedVar)


@client.command(aliases=['r'])
async def relog(ctx, *, delay):
    try:
        delay = int(delay)
        role = ctx.guild.get_role(int(commandRole))
        if role in ctx.author.roles:
            embedVar = discord.Embed(description="Relogging in " + str(delay) + " seconds")
            await ctx.send(embed=embedVar)
            await asyncio.sleep(delay)
            bot.end()
        else:
            embedVar = discord.Embed(
                description="<:x:930865879351189524> You do not have permission to use this command!"
                )
            await ctx.send(embed=embedVar)
    except KeyError:
        print("YO SOME SHIT HAS GONE HORRIBLY WRONG")


@client.check
async def on_command(ctx):
    print(ctx.command.qualified_name)
    return True


@client.event
async def on_message(message):
    if not message.author.bot:
        if message.channel.id == int(channelid):
            if str(message.content).startswith(prefix):
                pass
            else:
                discord = message.author.name
                send_minecraft_message(discord, message.content, "General")
        if message.channel.id == int(officerchannelid):
            if str(message.content).startswith(prefix):
                pass
            else:
                discord = message.author.name
                send_minecraft_message(discord, message.content, "Officer")
    await client.process_commands(message)


@client.command()
async def invite(ctx, username):
    role = ctx.guild.get_role(int(commandRole))
    if role in ctx.author.roles:
        if username is None:
            embedVar = discord.Embed(description="Please enter a username!")
            await ctx.send(embed=embedVar)
        if username is not None:
            bot.chat("/g invite " + username)
            embedVar = discord.Embed(description=username + " has been invited!")
            await ctx.send(embed=embedVar)
    else:
        embedVar = discord.Embed(description="<:x:930865879351189524> You do not have permission to use this command!")
        await ctx.send(embed=embedVar)


@client.command()
async def kick(ctx, username, reason):
    role = ctx.guild.get_role(int(commandRole))
    if role in ctx.author.roles:
        if username is None or reason is None:
            embedVar = discord.Embed(description="Please enter a username and a reason!")
            await ctx.send(embed=embedVar)
        if username is not None:
            bot.chat("/g kick " + username)
            embedVar = discord.Embed(description=username + " has been kicked for " + reason + "!")
            await ctx.send(embed=embedVar)
    else:
        embedVar = discord.Embed(description="<:x:930865879351189524> You do not have permission to use this command!")
        await ctx.send(embed=embedVar)


@client.command()
async def promote(ctx, username):
    role = ctx.guild.get_role(int(commandRole))
    if role in ctx.author.roles:
        if username is None:
            embedVar = discord.Embed(description="Please enter a username!")
            await ctx.send(embed=embedVar)
        if username is not None:
            bot.chat("/g promote " + username)
            embedVar = discord.Embed(description=username + " has been promoted!")
            await ctx.send(embed=embedVar)
    else:
        embedVar = discord.Embed(description="<:x:930865879351189524> You do not have permission to use this command!")
        await ctx.send(embed=embedVar)


@client.command()
async def mute(ctx, username, time):
    role = ctx.guild.get_role(int(commandRole))
    if role in ctx.author.roles:
        if username is None or time is None:
            embedVar = discord.Embed(description="Please enter a username and time! ``!mute (username) (time)")
            await ctx.send(embed=embedVar)
        else:
            bot.chat("/g mute " + username + " " + time)
            embedVar = discord.Embed(description=username + " has been muted for " + time)
            await ctx.send(embed=embedVar)
    else:
        embedVar = discord.Embed(description="<:x:930865879351189524> You do not have permission to use this command!")
        await ctx.send(embed=embedVar)


@client.command()
async def unmute(ctx, username):
    role = ctx.guild.get_role(int(commandRole))
    if role in ctx.author.roles:
        if username is None or time is None:
            embedVar = discord.Embed(description="Please enter a username! ``!unmute (username)")
            await ctx.send(embed=embedVar)
        else:
            bot.chat("/g unmute " + username)
            embedVar = discord.Embed(description=username + " has been unmuted")
            await ctx.send(embed=embedVar)
    else:
        embedVar = discord.Embed(description="<:x:930865879351189524> You do not have permission to use this command!")
        await ctx.send(embed=embedVar)


@client.command()
async def setrank(ctx, username, rank):
    role = ctx.guild.get_role(int(commandRole))
    if role in ctx.author.roles:
        if username is None or rank is None:
            embedVar = discord.Embed(description="Please enter a username and rank!")
            await ctx.send(embed=embedVar)
        if username is not None:
            bot.chat("/g setrank " + username + " " + rank)
            embedVar = discord.Embed(description=username + " has been promoted to " + rank)
            await ctx.send(embed=embedVar)
    else:
        embedVar = discord.Embed(description="<:x:930865879351189524> You do not have permission to use this command!")
        await ctx.send(embed=embedVar)


@client.command()
async def demote(ctx, username):
    role = ctx.guild.get_role(int(commandRole))
    if role in ctx.author.roles:
        if username is None:
            embedVar = discord.Embed(description="Please enter a username!")
            await ctx.send(embed=embedVar)
        if username is not None:
            bot.chat("/g demote " + username)
            embedVar = discord.Embed(description=username + " has been demoted!")
            await ctx.send(embed=embedVar)
    else:
        embedVar = discord.Embed(description="<:x:930865879351189524> You do not have permission to use this command!")
        await ctx.send(embed=embedVar)


@client.command()
async def notifications(ctx):
    role = ctx.guild.get_role(int(commandRole))
    if role in ctx.author.roles:
        bot.chat("/g notifications")
    else:
        embedVar = discord.Embed(description="<:x:930865879351189524> You do not have permission to use this command!")
        await ctx.send(embed=embedVar)


@client.command()
async def toggleaccept(ctx):
    role = ctx.guild.get_role(int(commandRole))
    if role in ctx.author.roles:
        if autoaccept:
            embedVar = discord.Embed(description=":white_check_mark: Auto accepting guild invites is now ``off``!")
            await ctx.send(embed=embedVar)
            data["settings"]["autoaccept"] = False

        else:
            embedVar = discord.Embed(description=":white_check_mark: Auto accepting guild invites is now ``on``!")
            await ctx.send(embed=embedVar)
            data["settings"]["autoaccept"] = True

        with open(filename, "w") as file:
            json.dump(data, file, indent=2)

    else:
        embedVar = discord.Embed(description="<:x:930865879351189524> You do not have permission to use this command!")
        await ctx.send(embed=embedVar)


# custom client events:
# hypixel_guild_message
# hypixel_guild_officer_message
# hypixel_guild_join_request
# hypixel_guild_member_join
# hypixel_guild_member_leave
# hypixel_guild_member_promote
# hypixel_guild_member_demote
# hypixel_guild_member_kick
# hypixel_guild_member_invite
# hypixel_guild_member_invite_failed
# hypixel_guild_message_send_failed

# to send discord messages, dispatch send_discord_message w/ message contents

@client.event
async def on_send_discord_message(message):
    try:
        print("ye")
        channel = client.get_channel(channelid)
        if message.startswith("Guild >"):
            message = message.replace("Guild >", "")
            if "[VIP]" in message or "[VIP+]" in message or "[MVP]" in message or "[MVP+]" in message or "[MVP++]" in message:
                if "]:" in message:
                    memberusername = message.split()[1]
                else:
                    memberusername = message.split()[1][:-1]
            else:
                if "]:" in message:
                    memberusername = message.split()[0]
                else:
                    memberusername = message.split()[0][:-1]

            if " joined." in message:
                embedVar = Embed(timestamp=discord.utils.utcnow(), colour=0x56F98A)
                embedVar.set_author(name=message, icon_url="https://www.mc-heads.net/avatar/" + memberusername)
            elif " left." in message:
                embedVar = Embed(timestamp=discord.utils.utcnow(), colour=0xFF6347)
                embedVar.set_author(name=message, icon_url="https://www.mc-heads.net/avatar/" + memberusername)
            else:
                message = message.split(":", maxsplit=1)
                message = message[1]

                embedVar = Embed(description=message, timestamp=discord.utils.utcnow(), colour=0x1ABC9C)
                embedVar.set_author(name=memberusername, icon_url="https://www.mc-heads.net/avatar/" + memberusername)

                client.dispatch("hypixel_guild_message", memberusername, message)

            await channel.send(embed=embedVar)

        elif message.startswith("Officer >"):
            message = message.replace("Officer >", "")
            if "[VIP]" in message or "[VIP+]" in message or "[MVP]" in message or "[MVP+]" in message or "[MVP++]" in message:
                if "]:" in message:
                    memberusername = message.split()[1]
                else:
                    memberusername = message.split()[1][:-1]
            else:
                if "]:" in message:
                    memberusername = message.split()[0]
                else:
                    memberusername = message.split()[0][:-1]
            message = message.split(":", maxsplit=1)
            message = message[1]

            embedVar = Embed(description=message, timestamp=discord.utils.utcnow(), colour=0x1ABC9C)
            embedVar.set_author(name=memberusername, icon_url="https://www.mc-heads.net/avatar/" + memberusername)

            client.dispatch("hypixel_guild_officer_message", memberusername, message)

<<<<<<< HEAD
            await channel.send(embed=embedVar)
=======
        embedVar = Embed(timestamp=discord.utils.utcnow(), colour=0x1ABC9C)
        embedVar.set_author(
            name=f"{playername} has requested to join the guild.",
            icon_url="https://www.mc-heads.net/avatar/" + playername
            )
>>>>>>> 75dcfa01

        elif "Click here to accept or type /guild accept " in message:
            if "[VIP]" in message or "[VIP+]" in message or "[MVP]" in message or "[MVP+]" in message or "[MVP++]" in message:
                playername = message.split()[2]
            else:
                playername = message.split()[1]

            embedVar = Embed(timestamp=discord.utils.utcnow(), colour=0x1ABC9C)
            embedVar.set_author(name=f"{playername} has requested to join the guild.", icon_url="https://www.mc-heads.net/avatar/" + playername)

            client.dispatch("hypixel_guild_join_request", playername)

<<<<<<< HEAD
            await channel.send(embed=embedVar)
=======
        embedVar = Embed(timestamp=discord.utils.utcnow(), colour=0x1ABC9C)
        embedVar.set_author(
            name=f"{playername} has joined the guild!", icon_url="https://www.mc-heads.net/avatar/" + playername
            )
>>>>>>> 75dcfa01

        elif " joined the guild!" in message:
            message = message.split()
            if "[VIP]" in message or "[VIP+]" in message or "[MVP]" in message or "[MVP+]" in message or "[MVP++]" in message:
                playername = message[1]
            else:
                playername = message[0]

<<<<<<< HEAD
            embedVar = Embed(timestamp=discord.utils.utcnow(), colour=0x1ABC9C)
            embedVar.set_author(name=f"{playername} has joined the guild!", icon_url="https://www.mc-heads.net/avatar/" + playername)

            client.dispatch("hypixel_guild_member_join", playername)
=======
        await channel.send(embed=embedVar)

    elif " left the guild!" in message:
        message = message.split()
        if "[VIP]" in message or "[VIP+]" in message or "[MVP]" in message or "[MVP+]" in message or "[MVP++]" in message:
            playername = message[1]
        else:
            playername = message[0]

        embedVar = Embed(timestamp=discord.utils.utcnow(), colour=0x1ABC9C)
        embedVar.set_author(
            name=f"{playername} has left the guild!", icon_url="https://www.mc-heads.net/avatar/" + playername
            )
>>>>>>> 75dcfa01

            await channel.send(embed=embedVar)
            
        elif " left the guild!" in message:
            message = message.split()
            if "[VIP]" in message or "[VIP+]" in message or "[MVP]" in message or "[MVP+]" in message or "[MVP++]" in message:
                playername = message[1]
            else:
                playername = message[0]

            embedVar = Embed(timestamp=discord.utils.utcnow(), colour=0x1ABC9C)
            embedVar.set_author(name=f"{playername} has left the guild!", icon_url="https://www.mc-heads.net/avatar/" + playername)

            await channel.send(embed=embedVar)

            client.dispatch("hypixel_guild_member_leave", playername)

        elif " was promoted from " in message:
            message = message.split()
            if "[VIP]" in message or "[VIP+]" in message or "[MVP]" in message or "[MVP+]" in message or "[MVP++]" in message:
                playername = message[1]
            else:
                playername = message[0]

            from_rank = message[-3]
            to_rank = message[-1]

            embedVar = Embed(timestamp=discord.utils.utcnow(), colour=0x1ABC9C)
            embedVar.set_author(
                name=f"{playername} has been promoted from {from_rank} to {to_rank}!",
                icon_url="https://www.mc-heads.net/avatar/" + playername
            )

            await channel.send(embed=embedVar)

            client.dispatch("hypixel_guild_member_promote", playername, from_rank, to_rank)

        elif " was demoted from " in message:
            message = message.split()
            if "[VIP]" in message or "[VIP+]" in message or "[MVP]" in message or "[MVP+]" in message or "[MVP++]" in message:
                playername = message[1]
            else:
                playername = message[0]

            from_rank = message[-3]
            to_rank = message[-1]

            embedVar = Embed(timestamp=discord.utils.utcnow(), colour=0x1ABC9C)
            embedVar.set_author(
                name=f"{playername} has been demoted from {from_rank} to {to_rank}!",
                icon_url="https://www.mc-heads.net/avatar/" + playername
            )

            await channel.send(embed=embedVar)

            client.dispatch("hypixel_guild_member_demote", playername, from_rank, to_rank)

        elif " was kicked from the guild!" in message:
            message = message.split()
            if "[VIP]" in message or "[VIP+]" in message or "[MVP]" in message or "[MVP+]" in message or "[MVP++]" in message:
                playername = message[1]
            else:
                playername = message[0]

            embedVar = Embed(timestamp=discord.utils.utcnow(), colour=0x1ABC9C)
            embedVar.set_author(
                name=f"{playername} was kicked from the guild!",
                icon_url="https://www.mc-heads.net/avatar/" + playername
            )

            await channel.send(embed=embedVar)

            client.dispatch("hypixel_guild_member_kick", playername)

        elif " was kicked from the guild by " in message:
            message = message.split()
            if "[VIP]" in message or "[VIP+]" in message or "[MVP]" in message or "[MVP+]" in message or "[MVP++]" in message:
                playername = message[1]
            else:
                playername = message[0]

            embedVar = Embed(timestamp=discord.utils.utcnow(), colour=0x1ABC9C)
            embedVar.set_author(
                name=f"{playername} was kicked from the guild!",
                icon_url="https://www.mc-heads.net/avatar/" + playername
            )

            await channel.send(embed=embedVar)

            client.dispatch("hypixel_guild_member_kick", playername)

        elif "Disabled guild join/leave notifications!" in message:
            embedVar = Embed(description="Disabled guild join/leave notifications!", colour=0x1ABC9C)
            await channel.send(embed=embedVar)

        elif "Enabled guild join/leave notifications!" in message:
            embedVar = Embed(description="Enabled guild join/leave notifications!", colour=0x1ABC9C)
            await channel.send(embed=embedVar)

        elif "You cannot say the same message twice!" in message:
            embedVar = Embed(description="You cannot say the same message twice!", colour=0x1ABC9C)
            await channel.send(embed=embedVar)

            client.dispatch("hypixel_guild_message_send_failed", message)

        elif "You don't have access to the officer chat!" in message:
            embedVar = Embed(description="You don't have access to the officer chat!", colour=0x1ABC9C)
            await channel.send(embed=embedVar)

            client.dispatch("hypixel_guild_message_send_failed", message)

        elif "You invited" in message and "to your guild. They have 5 minutes to accept." in message:
            message = message.split()
            if "[VIP]" in message or "[VIP+]" in message or "[MVP]" in message or "[MVP+]" in message or "[MVP++]" in message:
                playername = message[4]
            else:
                playername = message[3]

            embedVar = Embed(timestamp=discord.utils.utcnow(), colour=0x1ABC9C)
            embedVar.set_author(
                name=f"{playername} has been invited to the guild!",
                icon_url="https://www.mc-heads.net/avatar/" + playername
            )

            await channel.send(embed=embedVar)

            client.dispatch("hypixel_guild_member_invite", playername)

        elif " is already in another guild!" in message:
            message = message.split()
            if "[VIP]" in message or "[VIP+]" in message or "[MVP]" in message or "[MVP+]" in message or "[MVP++]" in message:
                playername = message[0]
            else:
                playername = message[0]

            embedVar = Embed(timestamp=discord.utils.utcnow(), colour=0x1ABC9C)
            embedVar.set_author(
                name=f"{playername} is already in another guild!",
                icon_url="https://www.mc-heads.net/avatar/" + playername
            )

            await channel.send(embed=embedVar)

            client.dispatch("hypixel_guild_member_invite_failed", playername)

        elif "You cannot invite this player to your guild!" in message:
            embedVar = Embed(timestamp=discord.utils.utcnow(), colour=0x1ABC9C)
            embedVar.set_author(
                name=f"You cannot invite this player to your guild!",
            )

            await channel.send(embed=embedVar)

            client.dispatch("hypixel_guild_member_invite_failed", None)

        else:
            if "Offline Members:" in message:
                message = re.split("--", message)
                embed = ""
                length = len(message)
                for i in range(length):
                    if i == 0:
                        pass
                    elif i % 2 == 0:
                        ii = i - 1
                        embed += "**" + message[ii] + "** " + message[i]

                embedVar = Embed(description=embed, colour=0x1ABC9C)
                await channel.send(embed=embedVar)

            else:
                embedVar = Embed(description=message, colour=0x1ABC9C)

                await channel.send(embed=embedVar)
    except Exception as e:
        print(e)


def oncommands():
    message_buffer = []

    @On(bot, "login")
    def login(this):
        client.dispatch("send_discord_message", "Bot Online")
        print("Bot is logged in.")
        print(bot.username)

        bot.chat("/§")

    @On(bot, "end")
    def kicked(this, reason):
        client.dispatch("send_discord_message", "Bot Offline")
        print("Bot offline!")
        print(str(reason))
        print("Restarting...")

        createbot()

    @On(bot, "error")
    def error(this, reason):
        print(reason)

    @On(bot, "messagestr")
    def chat(this, message, messagePosition, jsonMsg, sender, verified):
        def print_message(_message):
            max_length = 100  # Maximum length of each chunk
            chunks = [_message[i:i + max_length] for i in range(0, len(_message), max_length)]
            for chunk in chunks:
                print(chunk)

        print_message(message)

        global wait_response

        if bot.username is None:
            pass
        else:
            if message.startswith("Guild > " + bot.username) or message.startswith("Officer > " + bot.username):
                pass
            elif bot.username in message and "Guild > " in message:
                pass
            elif bot.username in message and "Officer > " in message:
                pass
            else:
                if message.startswith("Guild >"):
                    client.dispatch("send_discord_message", message)

                elif message.startswith("Officer >"):
                    client.dispatch("send_discord_message", message)

                # Online Command
                elif "Guild Name: " in message:
                    message_buffer.clear()
                    wait_response = True
                if wait_response is True:
                    message_buffer.append(message)
                if "Offline Members:" in message and wait_response:
                    wait_response = False
                    client.dispatch("send_discord_message", "\n".join(message_buffer))
                    message_buffer.clear()
                if "Unknown Command" in message and "/ping" in message:
                    client.dispatch("minecraft_pong", message)
                if "Click here to accept or type /guild accept " in message:
                    client.dispatch("send_discord_message", message)
                    send_minecraft_message(None, message, "invite")
                elif " is already in another guild!" in message or \
                        ("You invited" in message and "to your guild. They have 5 minutes to accept." in message) or \
                        " joined the guild!" in message or \
                        " left the guild!" in message or \
                        " was promoted from " in message or \
                        " was demoted from " in message or \
                        " was kicked from the guild!" in message or \
                        " was kicked from the guild by " in message or \
                        "You cannot invite this player to your guild!" in message or \
                        "Disabled guild join/leave notifications!" in message or \
                        "Enabled guild join/leave notifications!" in message or \
                        "You cannot say the same message twice!" in message or \
                        "You don't have access to the officer chat!" in message:
                    client.dispatch("send_discord_message", message)


def send_minecraft_message(discord, message, type):
    if type == "General":
        bot.chat("/gchat " + str(discord) + ": " + str(message))
    if type == "Officer":
        bot.chat("/ochat " + str(discord) + ": " + str(message))
    if type == "invite":
        if autoaccept:
            message = message.split()
            if ("[VIP]" in message or "[VIP+]" in message or
                    "[MVP]" in message or "[MVP+]" in message or "[MVP++]" in message):
                username = message.split()[2]
            else:
                username = message.split()[1]
            bot.chat(f"/guild accept {username}")


def send_minecraft_command(message):
    message = message.replace("!o ", "/")
    bot.chat(message)


def createbot():
    global bot
    bot = mineflayer.createBot(
        {
            "host": host,
            "port": port,
            "username": accountusername,
            "version": "1.8.9",
            "auth": accountType
        }
    )
    oncommands()
<<<<<<< HEAD
    
    
=======
    bot.removeChatPattern("chat")
    bot.removeChatPattern("whisper")


>>>>>>> 75dcfa01
asyncio.run(main())
<|MERGE_RESOLUTION|>--- conflicted
+++ resolved
@@ -1,733 +1,697 @@
-import re
-import json
-import discord
-import time
-from typing import Any
-import os
-import requests
-import asyncio
-from datetime import datetime
-from discord.client import Client
-from discord.ext import commands, tasks
-from discord.ext.commands import has_permissions, MissingPermissions
-from discord import Client, Intents, Embed
-from redis_handler import RedisManager
-
-from javascript import require, On
-
-from redis_handler import RedisManager
-
-mineflayer = require('mineflayer')
-
-filename = "config.json"
-global data
-with open(filename, "r") as file:
-    data = json.load(file)
-
-host = data["server"]["host"]
-port = data["server"]["port"]
-
-accountusername = data["minecraft"]["username"]
-accountType = data["minecraft"]["accountType"]
-
-token = data["discord"]["token"]
-channelid = int(data["discord"]["channel"]) if data["discord"]["channel"] else None
-officerchannelid = int(data["discord"]["officerChannel"]) if data["discord"]["officerChannel"] else None
-commandRole = int(data["discord"]["commandRole"]) if data["discord"]["commandRole"] else None
-overrideRole = int(data["discord"]["overrideRole"]) if data["discord"]["overrideRole"] else None
-ownerID = int(data["discord"]["ownerId"]) if data["discord"]["ownerId"] else None
-prefix = data["discord"]["prefix"]
-
-autoaccept = data["settings"]["autoaccept"]
-
-client = commands.Bot(
-    command_prefix=commands.when_mentioned_or(prefix), case_insensitive=True,
-    allowed_mentions=discord.AllowedMentions(everyone=False), intents=discord.Intents.all(),
-    help_command=None
-    )
-
-bot: Any = None  # type: ignore
-
-wait_response = False
-
-
-async def main():
-    async with client:
-        redis_manager = RedisManager(client, bot, data["redis"])
-        await redis_manager.start()
-        await client.start(token)
-
-
-@client.command(name="help")
-async def _help(ctx):
-    embedVar = discord.Embed(
-        title="Bridge Bot | Help Commands", description="``< >`` = Required arguments\n``[ ]`` = Optional arguments",
-        colour=0x1ABC9C, timestamp=ctx.message.created_at
-        )
-    embedVar.add_field(
-        name="Discord Commands",
-        value=f"``{prefix}invite [username]``: Invites the user to the guild\n``{prefix}promote [username]``: Promotes the given user\n" +
-              f"``{prefix}demote [username]``: Demotes the given user\n``{prefix}setrank [username] [rank]``: Sets the given user to a specific rank\n" +
-              f"``{prefix}kick [username] <reason>``: Kicks the given user\n``{prefix}notifications``: Toggles join / leave notifications\n``{prefix}online``: Shows the online members\n" +
-              f"``{prefix}override <command>``: Forces the bot to use a given command\n``{prefix}toggleaccept``: Toggles auto accepting members joining the guild\n" +
-              f"``{prefix}mute (username) (time)`` - Mutes the user for a specific time\n``{prefix}unmute (username)`` - Unmutes the user",
-        inline=False
-        )
-    embedVar.add_field(
-        name="Info",
-        value=f"Prefix: ``{prefix}``\nGuild Channel: <#{channelid}>\nCommand Role: <@&{commandRole}>\nOverride Role: <@&{overrideRole}>\nVersion: ``0.2``",
-        inline=False
-        )
-    embedVar.set_footer(text=f"Made by SkyKings")
-    await ctx.send(embed=embedVar)
-
-
-@client.event
-async def on_ready():
-    await client.wait_until_ready()
-    await client.change_presence(activity=discord.Game(name="Guild Bridge Bot"))
-    print(f"Bot Running as {client.user}")
-    createbot()
-
-
-@client.command()
-async def online(ctx):
-    bot.chat("/g online")
-
-
-@client.command(name="list")
-async def _list(ctx):
-    bot.chat("/g list")
-
-
-@client.command(aliases=['o', 'over'])
-async def override(ctx, *, command):
-    role = ctx.guild.get_role(int(commandRole))
-    role2 = ctx.guild.get_role(int(overrideRole))
-    if role in ctx.author.roles and role2 in ctx.author.roles:
-        bot.chat("/" + command)
-        embedVar = discord.Embed(description=f"``/{command}`` has been sent!", colour=0x1ABC9C)
-        await ctx.send(embed=embedVar)
-    else:
-        embedVar = discord.Embed(description="<:x:930865879351189524> You do not have permission to use this command!")
-        await ctx.send(embed=embedVar)
-
-
-@client.command(aliases=['r'])
-async def relog(ctx, *, delay):
-    try:
-        delay = int(delay)
-        role = ctx.guild.get_role(int(commandRole))
-        if role in ctx.author.roles:
-            embedVar = discord.Embed(description="Relogging in " + str(delay) + " seconds")
-            await ctx.send(embed=embedVar)
-            await asyncio.sleep(delay)
-            bot.end()
-        else:
-            embedVar = discord.Embed(
-                description="<:x:930865879351189524> You do not have permission to use this command!"
-                )
-            await ctx.send(embed=embedVar)
-    except KeyError:
-        print("YO SOME SHIT HAS GONE HORRIBLY WRONG")
-
-
-@client.check
-async def on_command(ctx):
-    print(ctx.command.qualified_name)
-    return True
-
-
-@client.event
-async def on_message(message):
-    if not message.author.bot:
-        if message.channel.id == int(channelid):
-            if str(message.content).startswith(prefix):
-                pass
-            else:
-                discord = message.author.name
-                send_minecraft_message(discord, message.content, "General")
-        if message.channel.id == int(officerchannelid):
-            if str(message.content).startswith(prefix):
-                pass
-            else:
-                discord = message.author.name
-                send_minecraft_message(discord, message.content, "Officer")
-    await client.process_commands(message)
-
-
-@client.command()
-async def invite(ctx, username):
-    role = ctx.guild.get_role(int(commandRole))
-    if role in ctx.author.roles:
-        if username is None:
-            embedVar = discord.Embed(description="Please enter a username!")
-            await ctx.send(embed=embedVar)
-        if username is not None:
-            bot.chat("/g invite " + username)
-            embedVar = discord.Embed(description=username + " has been invited!")
-            await ctx.send(embed=embedVar)
-    else:
-        embedVar = discord.Embed(description="<:x:930865879351189524> You do not have permission to use this command!")
-        await ctx.send(embed=embedVar)
-
-
-@client.command()
-async def kick(ctx, username, reason):
-    role = ctx.guild.get_role(int(commandRole))
-    if role in ctx.author.roles:
-        if username is None or reason is None:
-            embedVar = discord.Embed(description="Please enter a username and a reason!")
-            await ctx.send(embed=embedVar)
-        if username is not None:
-            bot.chat("/g kick " + username)
-            embedVar = discord.Embed(description=username + " has been kicked for " + reason + "!")
-            await ctx.send(embed=embedVar)
-    else:
-        embedVar = discord.Embed(description="<:x:930865879351189524> You do not have permission to use this command!")
-        await ctx.send(embed=embedVar)
-
-
-@client.command()
-async def promote(ctx, username):
-    role = ctx.guild.get_role(int(commandRole))
-    if role in ctx.author.roles:
-        if username is None:
-            embedVar = discord.Embed(description="Please enter a username!")
-            await ctx.send(embed=embedVar)
-        if username is not None:
-            bot.chat("/g promote " + username)
-            embedVar = discord.Embed(description=username + " has been promoted!")
-            await ctx.send(embed=embedVar)
-    else:
-        embedVar = discord.Embed(description="<:x:930865879351189524> You do not have permission to use this command!")
-        await ctx.send(embed=embedVar)
-
-
-@client.command()
-async def mute(ctx, username, time):
-    role = ctx.guild.get_role(int(commandRole))
-    if role in ctx.author.roles:
-        if username is None or time is None:
-            embedVar = discord.Embed(description="Please enter a username and time! ``!mute (username) (time)")
-            await ctx.send(embed=embedVar)
-        else:
-            bot.chat("/g mute " + username + " " + time)
-            embedVar = discord.Embed(description=username + " has been muted for " + time)
-            await ctx.send(embed=embedVar)
-    else:
-        embedVar = discord.Embed(description="<:x:930865879351189524> You do not have permission to use this command!")
-        await ctx.send(embed=embedVar)
-
-
-@client.command()
-async def unmute(ctx, username):
-    role = ctx.guild.get_role(int(commandRole))
-    if role in ctx.author.roles:
-        if username is None or time is None:
-            embedVar = discord.Embed(description="Please enter a username! ``!unmute (username)")
-            await ctx.send(embed=embedVar)
-        else:
-            bot.chat("/g unmute " + username)
-            embedVar = discord.Embed(description=username + " has been unmuted")
-            await ctx.send(embed=embedVar)
-    else:
-        embedVar = discord.Embed(description="<:x:930865879351189524> You do not have permission to use this command!")
-        await ctx.send(embed=embedVar)
-
-
-@client.command()
-async def setrank(ctx, username, rank):
-    role = ctx.guild.get_role(int(commandRole))
-    if role in ctx.author.roles:
-        if username is None or rank is None:
-            embedVar = discord.Embed(description="Please enter a username and rank!")
-            await ctx.send(embed=embedVar)
-        if username is not None:
-            bot.chat("/g setrank " + username + " " + rank)
-            embedVar = discord.Embed(description=username + " has been promoted to " + rank)
-            await ctx.send(embed=embedVar)
-    else:
-        embedVar = discord.Embed(description="<:x:930865879351189524> You do not have permission to use this command!")
-        await ctx.send(embed=embedVar)
-
-
-@client.command()
-async def demote(ctx, username):
-    role = ctx.guild.get_role(int(commandRole))
-    if role in ctx.author.roles:
-        if username is None:
-            embedVar = discord.Embed(description="Please enter a username!")
-            await ctx.send(embed=embedVar)
-        if username is not None:
-            bot.chat("/g demote " + username)
-            embedVar = discord.Embed(description=username + " has been demoted!")
-            await ctx.send(embed=embedVar)
-    else:
-        embedVar = discord.Embed(description="<:x:930865879351189524> You do not have permission to use this command!")
-        await ctx.send(embed=embedVar)
-
-
-@client.command()
-async def notifications(ctx):
-    role = ctx.guild.get_role(int(commandRole))
-    if role in ctx.author.roles:
-        bot.chat("/g notifications")
-    else:
-        embedVar = discord.Embed(description="<:x:930865879351189524> You do not have permission to use this command!")
-        await ctx.send(embed=embedVar)
-
-
-@client.command()
-async def toggleaccept(ctx):
-    role = ctx.guild.get_role(int(commandRole))
-    if role in ctx.author.roles:
-        if autoaccept:
-            embedVar = discord.Embed(description=":white_check_mark: Auto accepting guild invites is now ``off``!")
-            await ctx.send(embed=embedVar)
-            data["settings"]["autoaccept"] = False
-
-        else:
-            embedVar = discord.Embed(description=":white_check_mark: Auto accepting guild invites is now ``on``!")
-            await ctx.send(embed=embedVar)
-            data["settings"]["autoaccept"] = True
-
-        with open(filename, "w") as file:
-            json.dump(data, file, indent=2)
-
-    else:
-        embedVar = discord.Embed(description="<:x:930865879351189524> You do not have permission to use this command!")
-        await ctx.send(embed=embedVar)
-
-
-# custom client events:
-# hypixel_guild_message
-# hypixel_guild_officer_message
-# hypixel_guild_join_request
-# hypixel_guild_member_join
-# hypixel_guild_member_leave
-# hypixel_guild_member_promote
-# hypixel_guild_member_demote
-# hypixel_guild_member_kick
-# hypixel_guild_member_invite
-# hypixel_guild_member_invite_failed
-# hypixel_guild_message_send_failed
-
-# to send discord messages, dispatch send_discord_message w/ message contents
-
-@client.event
-async def on_send_discord_message(message):
-    try:
-        print("ye")
-        channel = client.get_channel(channelid)
-        if message.startswith("Guild >"):
-            message = message.replace("Guild >", "")
-            if "[VIP]" in message or "[VIP+]" in message or "[MVP]" in message or "[MVP+]" in message or "[MVP++]" in message:
-                if "]:" in message:
-                    memberusername = message.split()[1]
-                else:
-                    memberusername = message.split()[1][:-1]
-            else:
-                if "]:" in message:
-                    memberusername = message.split()[0]
-                else:
-                    memberusername = message.split()[0][:-1]
-
-            if " joined." in message:
-                embedVar = Embed(timestamp=discord.utils.utcnow(), colour=0x56F98A)
-                embedVar.set_author(name=message, icon_url="https://www.mc-heads.net/avatar/" + memberusername)
-            elif " left." in message:
-                embedVar = Embed(timestamp=discord.utils.utcnow(), colour=0xFF6347)
-                embedVar.set_author(name=message, icon_url="https://www.mc-heads.net/avatar/" + memberusername)
-            else:
-                message = message.split(":", maxsplit=1)
-                message = message[1]
-
-                embedVar = Embed(description=message, timestamp=discord.utils.utcnow(), colour=0x1ABC9C)
-                embedVar.set_author(name=memberusername, icon_url="https://www.mc-heads.net/avatar/" + memberusername)
-
-                client.dispatch("hypixel_guild_message", memberusername, message)
-
-            await channel.send(embed=embedVar)
-
-        elif message.startswith("Officer >"):
-            message = message.replace("Officer >", "")
-            if "[VIP]" in message or "[VIP+]" in message or "[MVP]" in message or "[MVP+]" in message or "[MVP++]" in message:
-                if "]:" in message:
-                    memberusername = message.split()[1]
-                else:
-                    memberusername = message.split()[1][:-1]
-            else:
-                if "]:" in message:
-                    memberusername = message.split()[0]
-                else:
-                    memberusername = message.split()[0][:-1]
-            message = message.split(":", maxsplit=1)
-            message = message[1]
-
-            embedVar = Embed(description=message, timestamp=discord.utils.utcnow(), colour=0x1ABC9C)
-            embedVar.set_author(name=memberusername, icon_url="https://www.mc-heads.net/avatar/" + memberusername)
-
-            client.dispatch("hypixel_guild_officer_message", memberusername, message)
-
-<<<<<<< HEAD
-            await channel.send(embed=embedVar)
-=======
-        embedVar = Embed(timestamp=discord.utils.utcnow(), colour=0x1ABC9C)
-        embedVar.set_author(
-            name=f"{playername} has requested to join the guild.",
-            icon_url="https://www.mc-heads.net/avatar/" + playername
-            )
->>>>>>> 75dcfa01
-
-        elif "Click here to accept or type /guild accept " in message:
-            if "[VIP]" in message or "[VIP+]" in message or "[MVP]" in message or "[MVP+]" in message or "[MVP++]" in message:
-                playername = message.split()[2]
-            else:
-                playername = message.split()[1]
-
-            embedVar = Embed(timestamp=discord.utils.utcnow(), colour=0x1ABC9C)
-            embedVar.set_author(name=f"{playername} has requested to join the guild.", icon_url="https://www.mc-heads.net/avatar/" + playername)
-
-            client.dispatch("hypixel_guild_join_request", playername)
-
-<<<<<<< HEAD
-            await channel.send(embed=embedVar)
-=======
-        embedVar = Embed(timestamp=discord.utils.utcnow(), colour=0x1ABC9C)
-        embedVar.set_author(
-            name=f"{playername} has joined the guild!", icon_url="https://www.mc-heads.net/avatar/" + playername
-            )
->>>>>>> 75dcfa01
-
-        elif " joined the guild!" in message:
-            message = message.split()
-            if "[VIP]" in message or "[VIP+]" in message or "[MVP]" in message or "[MVP+]" in message or "[MVP++]" in message:
-                playername = message[1]
-            else:
-                playername = message[0]
-
-<<<<<<< HEAD
-            embedVar = Embed(timestamp=discord.utils.utcnow(), colour=0x1ABC9C)
-            embedVar.set_author(name=f"{playername} has joined the guild!", icon_url="https://www.mc-heads.net/avatar/" + playername)
-
-            client.dispatch("hypixel_guild_member_join", playername)
-=======
-        await channel.send(embed=embedVar)
-
-    elif " left the guild!" in message:
-        message = message.split()
-        if "[VIP]" in message or "[VIP+]" in message or "[MVP]" in message or "[MVP+]" in message or "[MVP++]" in message:
-            playername = message[1]
-        else:
-            playername = message[0]
-
-        embedVar = Embed(timestamp=discord.utils.utcnow(), colour=0x1ABC9C)
-        embedVar.set_author(
-            name=f"{playername} has left the guild!", icon_url="https://www.mc-heads.net/avatar/" + playername
-            )
->>>>>>> 75dcfa01
-
-            await channel.send(embed=embedVar)
-            
-        elif " left the guild!" in message:
-            message = message.split()
-            if "[VIP]" in message or "[VIP+]" in message or "[MVP]" in message or "[MVP+]" in message or "[MVP++]" in message:
-                playername = message[1]
-            else:
-                playername = message[0]
-
-            embedVar = Embed(timestamp=discord.utils.utcnow(), colour=0x1ABC9C)
-            embedVar.set_author(name=f"{playername} has left the guild!", icon_url="https://www.mc-heads.net/avatar/" + playername)
-
-            await channel.send(embed=embedVar)
-
-            client.dispatch("hypixel_guild_member_leave", playername)
-
-        elif " was promoted from " in message:
-            message = message.split()
-            if "[VIP]" in message or "[VIP+]" in message or "[MVP]" in message or "[MVP+]" in message or "[MVP++]" in message:
-                playername = message[1]
-            else:
-                playername = message[0]
-
-            from_rank = message[-3]
-            to_rank = message[-1]
-
-            embedVar = Embed(timestamp=discord.utils.utcnow(), colour=0x1ABC9C)
-            embedVar.set_author(
-                name=f"{playername} has been promoted from {from_rank} to {to_rank}!",
-                icon_url="https://www.mc-heads.net/avatar/" + playername
-            )
-
-            await channel.send(embed=embedVar)
-
-            client.dispatch("hypixel_guild_member_promote", playername, from_rank, to_rank)
-
-        elif " was demoted from " in message:
-            message = message.split()
-            if "[VIP]" in message or "[VIP+]" in message or "[MVP]" in message or "[MVP+]" in message or "[MVP++]" in message:
-                playername = message[1]
-            else:
-                playername = message[0]
-
-            from_rank = message[-3]
-            to_rank = message[-1]
-
-            embedVar = Embed(timestamp=discord.utils.utcnow(), colour=0x1ABC9C)
-            embedVar.set_author(
-                name=f"{playername} has been demoted from {from_rank} to {to_rank}!",
-                icon_url="https://www.mc-heads.net/avatar/" + playername
-            )
-
-            await channel.send(embed=embedVar)
-
-            client.dispatch("hypixel_guild_member_demote", playername, from_rank, to_rank)
-
-        elif " was kicked from the guild!" in message:
-            message = message.split()
-            if "[VIP]" in message or "[VIP+]" in message or "[MVP]" in message or "[MVP+]" in message or "[MVP++]" in message:
-                playername = message[1]
-            else:
-                playername = message[0]
-
-            embedVar = Embed(timestamp=discord.utils.utcnow(), colour=0x1ABC9C)
-            embedVar.set_author(
-                name=f"{playername} was kicked from the guild!",
-                icon_url="https://www.mc-heads.net/avatar/" + playername
-            )
-
-            await channel.send(embed=embedVar)
-
-            client.dispatch("hypixel_guild_member_kick", playername)
-
-        elif " was kicked from the guild by " in message:
-            message = message.split()
-            if "[VIP]" in message or "[VIP+]" in message or "[MVP]" in message or "[MVP+]" in message or "[MVP++]" in message:
-                playername = message[1]
-            else:
-                playername = message[0]
-
-            embedVar = Embed(timestamp=discord.utils.utcnow(), colour=0x1ABC9C)
-            embedVar.set_author(
-                name=f"{playername} was kicked from the guild!",
-                icon_url="https://www.mc-heads.net/avatar/" + playername
-            )
-
-            await channel.send(embed=embedVar)
-
-            client.dispatch("hypixel_guild_member_kick", playername)
-
-        elif "Disabled guild join/leave notifications!" in message:
-            embedVar = Embed(description="Disabled guild join/leave notifications!", colour=0x1ABC9C)
-            await channel.send(embed=embedVar)
-
-        elif "Enabled guild join/leave notifications!" in message:
-            embedVar = Embed(description="Enabled guild join/leave notifications!", colour=0x1ABC9C)
-            await channel.send(embed=embedVar)
-
-        elif "You cannot say the same message twice!" in message:
-            embedVar = Embed(description="You cannot say the same message twice!", colour=0x1ABC9C)
-            await channel.send(embed=embedVar)
-
-            client.dispatch("hypixel_guild_message_send_failed", message)
-
-        elif "You don't have access to the officer chat!" in message:
-            embedVar = Embed(description="You don't have access to the officer chat!", colour=0x1ABC9C)
-            await channel.send(embed=embedVar)
-
-            client.dispatch("hypixel_guild_message_send_failed", message)
-
-        elif "You invited" in message and "to your guild. They have 5 minutes to accept." in message:
-            message = message.split()
-            if "[VIP]" in message or "[VIP+]" in message or "[MVP]" in message or "[MVP+]" in message or "[MVP++]" in message:
-                playername = message[4]
-            else:
-                playername = message[3]
-
-            embedVar = Embed(timestamp=discord.utils.utcnow(), colour=0x1ABC9C)
-            embedVar.set_author(
-                name=f"{playername} has been invited to the guild!",
-                icon_url="https://www.mc-heads.net/avatar/" + playername
-            )
-
-            await channel.send(embed=embedVar)
-
-            client.dispatch("hypixel_guild_member_invite", playername)
-
-        elif " is already in another guild!" in message:
-            message = message.split()
-            if "[VIP]" in message or "[VIP+]" in message or "[MVP]" in message or "[MVP+]" in message or "[MVP++]" in message:
-                playername = message[0]
-            else:
-                playername = message[0]
-
-            embedVar = Embed(timestamp=discord.utils.utcnow(), colour=0x1ABC9C)
-            embedVar.set_author(
-                name=f"{playername} is already in another guild!",
-                icon_url="https://www.mc-heads.net/avatar/" + playername
-            )
-
-            await channel.send(embed=embedVar)
-
-            client.dispatch("hypixel_guild_member_invite_failed", playername)
-
-        elif "You cannot invite this player to your guild!" in message:
-            embedVar = Embed(timestamp=discord.utils.utcnow(), colour=0x1ABC9C)
-            embedVar.set_author(
-                name=f"You cannot invite this player to your guild!",
-            )
-
-            await channel.send(embed=embedVar)
-
-            client.dispatch("hypixel_guild_member_invite_failed", None)
-
-        else:
-            if "Offline Members:" in message:
-                message = re.split("--", message)
-                embed = ""
-                length = len(message)
-                for i in range(length):
-                    if i == 0:
-                        pass
-                    elif i % 2 == 0:
-                        ii = i - 1
-                        embed += "**" + message[ii] + "** " + message[i]
-
-                embedVar = Embed(description=embed, colour=0x1ABC9C)
-                await channel.send(embed=embedVar)
-
-            else:
-                embedVar = Embed(description=message, colour=0x1ABC9C)
-
-                await channel.send(embed=embedVar)
-    except Exception as e:
-        print(e)
-
-
-def oncommands():
-    message_buffer = []
-
-    @On(bot, "login")
-    def login(this):
-        client.dispatch("send_discord_message", "Bot Online")
-        print("Bot is logged in.")
-        print(bot.username)
-
-        bot.chat("/§")
-
-    @On(bot, "end")
-    def kicked(this, reason):
-        client.dispatch("send_discord_message", "Bot Offline")
-        print("Bot offline!")
-        print(str(reason))
-        print("Restarting...")
-
-        createbot()
-
-    @On(bot, "error")
-    def error(this, reason):
-        print(reason)
-
-    @On(bot, "messagestr")
-    def chat(this, message, messagePosition, jsonMsg, sender, verified):
-        def print_message(_message):
-            max_length = 100  # Maximum length of each chunk
-            chunks = [_message[i:i + max_length] for i in range(0, len(_message), max_length)]
-            for chunk in chunks:
-                print(chunk)
-
-        print_message(message)
-
-        global wait_response
-
-        if bot.username is None:
-            pass
-        else:
-            if message.startswith("Guild > " + bot.username) or message.startswith("Officer > " + bot.username):
-                pass
-            elif bot.username in message and "Guild > " in message:
-                pass
-            elif bot.username in message and "Officer > " in message:
-                pass
-            else:
-                if message.startswith("Guild >"):
-                    client.dispatch("send_discord_message", message)
-
-                elif message.startswith("Officer >"):
-                    client.dispatch("send_discord_message", message)
-
-                # Online Command
-                elif "Guild Name: " in message:
-                    message_buffer.clear()
-                    wait_response = True
-                if wait_response is True:
-                    message_buffer.append(message)
-                if "Offline Members:" in message and wait_response:
-                    wait_response = False
-                    client.dispatch("send_discord_message", "\n".join(message_buffer))
-                    message_buffer.clear()
-                if "Unknown Command" in message and "/ping" in message:
-                    client.dispatch("minecraft_pong", message)
-                if "Click here to accept or type /guild accept " in message:
-                    client.dispatch("send_discord_message", message)
-                    send_minecraft_message(None, message, "invite")
-                elif " is already in another guild!" in message or \
-                        ("You invited" in message and "to your guild. They have 5 minutes to accept." in message) or \
-                        " joined the guild!" in message or \
-                        " left the guild!" in message or \
-                        " was promoted from " in message or \
-                        " was demoted from " in message or \
-                        " was kicked from the guild!" in message or \
-                        " was kicked from the guild by " in message or \
-                        "You cannot invite this player to your guild!" in message or \
-                        "Disabled guild join/leave notifications!" in message or \
-                        "Enabled guild join/leave notifications!" in message or \
-                        "You cannot say the same message twice!" in message or \
-                        "You don't have access to the officer chat!" in message:
-                    client.dispatch("send_discord_message", message)
-
-
-def send_minecraft_message(discord, message, type):
-    if type == "General":
-        bot.chat("/gchat " + str(discord) + ": " + str(message))
-    if type == "Officer":
-        bot.chat("/ochat " + str(discord) + ": " + str(message))
-    if type == "invite":
-        if autoaccept:
-            message = message.split()
-            if ("[VIP]" in message or "[VIP+]" in message or
-                    "[MVP]" in message or "[MVP+]" in message or "[MVP++]" in message):
-                username = message.split()[2]
-            else:
-                username = message.split()[1]
-            bot.chat(f"/guild accept {username}")
-
-
-def send_minecraft_command(message):
-    message = message.replace("!o ", "/")
-    bot.chat(message)
-
-
-def createbot():
-    global bot
-    bot = mineflayer.createBot(
-        {
-            "host": host,
-            "port": port,
-            "username": accountusername,
-            "version": "1.8.9",
-            "auth": accountType
-        }
-    )
-    oncommands()
-<<<<<<< HEAD
-    
-    
-=======
-    bot.removeChatPattern("chat")
-    bot.removeChatPattern("whisper")
-
-
->>>>>>> 75dcfa01
-asyncio.run(main())
+import re
+import json
+import discord
+import time
+from typing import Any
+import os
+import requests
+import asyncio
+from datetime import datetime
+from discord.client import Client
+from discord.ext import commands, tasks
+from discord.ext.commands import has_permissions, MissingPermissions
+from discord import Client, Intents, Embed
+from redis_handler import RedisManager
+
+from javascript import require, On
+
+from redis_handler import RedisManager
+
+mineflayer = require('mineflayer')
+
+filename = "config.json"
+global data
+with open(filename, "r") as file:
+    data = json.load(file)
+
+host = data["server"]["host"]
+port = data["server"]["port"]
+
+accountusername = data["minecraft"]["username"]
+accountType = data["minecraft"]["accountType"]
+
+token = data["discord"]["token"]
+channelid = int(data["discord"]["channel"]) if data["discord"]["channel"] else None
+officerchannelid = int(data["discord"]["officerChannel"]) if data["discord"]["officerChannel"] else None
+commandRole = int(data["discord"]["commandRole"]) if data["discord"]["commandRole"] else None
+overrideRole = int(data["discord"]["overrideRole"]) if data["discord"]["overrideRole"] else None
+ownerID = int(data["discord"]["ownerId"]) if data["discord"]["ownerId"] else None
+prefix = data["discord"]["prefix"]
+
+autoaccept = data["settings"]["autoaccept"]
+
+client = commands.Bot(
+    command_prefix=commands.when_mentioned_or(prefix), case_insensitive=True,
+    allowed_mentions=discord.AllowedMentions(everyone=False), intents=discord.Intents.all(),
+    help_command=None
+    )
+
+bot: Any = None  # type: ignore
+
+wait_response = False
+
+
+async def main():
+    async with client:
+        redis_manager = RedisManager(client, bot, data["redis"])
+        await redis_manager.start()
+        await client.start(token)
+
+
+@client.command(name="help")
+async def _help(ctx):
+    embedVar = discord.Embed(
+        title="Bridge Bot | Help Commands", description="``< >`` = Required arguments\n``[ ]`` = Optional arguments",
+        colour=0x1ABC9C, timestamp=ctx.message.created_at
+        )
+    embedVar.add_field(
+        name="Discord Commands",
+        value=f"``{prefix}invite [username]``: Invites the user to the guild\n``{prefix}promote [username]``: Promotes the given user\n" +
+              f"``{prefix}demote [username]``: Demotes the given user\n``{prefix}setrank [username] [rank]``: Sets the given user to a specific rank\n" +
+              f"``{prefix}kick [username] <reason>``: Kicks the given user\n``{prefix}notifications``: Toggles join / leave notifications\n``{prefix}online``: Shows the online members\n" +
+              f"``{prefix}override <command>``: Forces the bot to use a given command\n``{prefix}toggleaccept``: Toggles auto accepting members joining the guild\n" +
+              f"``{prefix}mute (username) (time)`` - Mutes the user for a specific time\n``{prefix}unmute (username)`` - Unmutes the user",
+        inline=False
+        )
+    embedVar.add_field(
+        name="Info",
+        value=f"Prefix: ``{prefix}``\nGuild Channel: <#{channelid}>\nCommand Role: <@&{commandRole}>\nOverride Role: <@&{overrideRole}>\nVersion: ``0.2``",
+        inline=False
+        )
+    embedVar.set_footer(text=f"Made by SkyKings")
+    await ctx.send(embed=embedVar)
+
+
+@client.event
+async def on_ready():
+    await client.wait_until_ready()
+    await client.change_presence(activity=discord.Game(name="Guild Bridge Bot"))
+    print(f"Bot Running as {client.user}")
+    createbot()
+
+
+@client.command()
+async def online(ctx):
+    bot.chat("/g online")
+
+
+@client.command(name="list")
+async def _list(ctx):
+    bot.chat("/g list")
+
+
+@client.command(aliases=['o', 'over'])
+async def override(ctx, *, command):
+    role = ctx.guild.get_role(int(commandRole))
+    role2 = ctx.guild.get_role(int(overrideRole))
+    if role in ctx.author.roles and role2 in ctx.author.roles:
+        bot.chat("/" + command)
+        embedVar = discord.Embed(description=f"``/{command}`` has been sent!", colour=0x1ABC9C)
+        await ctx.send(embed=embedVar)
+    else:
+        embedVar = discord.Embed(description="<:x:930865879351189524> You do not have permission to use this command!")
+        await ctx.send(embed=embedVar)
+
+
+@client.command(aliases=['r'])
+async def relog(ctx, *, delay):
+    try:
+        delay = int(delay)
+        role = ctx.guild.get_role(int(commandRole))
+        if role in ctx.author.roles:
+            embedVar = discord.Embed(description="Relogging in " + str(delay) + " seconds")
+            await ctx.send(embed=embedVar)
+            await asyncio.sleep(delay)
+            bot.end()
+        else:
+            embedVar = discord.Embed(
+                description="<:x:930865879351189524> You do not have permission to use this command!"
+                )
+            await ctx.send(embed=embedVar)
+    except KeyError:
+        print("YO SOME SHIT HAS GONE HORRIBLY WRONG")
+
+
+@client.check
+async def on_command(ctx):
+    print(ctx.command.qualified_name)
+    return True
+
+
+@client.event
+async def on_message(message):
+    if not message.author.bot:
+        if message.channel.id == int(channelid):
+            if str(message.content).startswith(prefix):
+                pass
+            else:
+                discord = message.author.name
+                send_minecraft_message(discord, message.content, "General")
+        if message.channel.id == int(officerchannelid):
+            if str(message.content).startswith(prefix):
+                pass
+            else:
+                discord = message.author.name
+                send_minecraft_message(discord, message.content, "Officer")
+    await client.process_commands(message)
+
+
+@client.command()
+async def invite(ctx, username):
+    role = ctx.guild.get_role(int(commandRole))
+    if role in ctx.author.roles:
+        if username is None:
+            embedVar = discord.Embed(description="Please enter a username!")
+            await ctx.send(embed=embedVar)
+        if username is not None:
+            bot.chat("/g invite " + username)
+            embedVar = discord.Embed(description=username + " has been invited!")
+            await ctx.send(embed=embedVar)
+    else:
+        embedVar = discord.Embed(description="<:x:930865879351189524> You do not have permission to use this command!")
+        await ctx.send(embed=embedVar)
+
+
+@client.command()
+async def kick(ctx, username, reason):
+    role = ctx.guild.get_role(int(commandRole))
+    if role in ctx.author.roles:
+        if username is None or reason is None:
+            embedVar = discord.Embed(description="Please enter a username and a reason!")
+            await ctx.send(embed=embedVar)
+        if username is not None:
+            bot.chat("/g kick " + username)
+            embedVar = discord.Embed(description=username + " has been kicked for " + reason + "!")
+            await ctx.send(embed=embedVar)
+    else:
+        embedVar = discord.Embed(description="<:x:930865879351189524> You do not have permission to use this command!")
+        await ctx.send(embed=embedVar)
+
+
+@client.command()
+async def promote(ctx, username):
+    role = ctx.guild.get_role(int(commandRole))
+    if role in ctx.author.roles:
+        if username is None:
+            embedVar = discord.Embed(description="Please enter a username!")
+            await ctx.send(embed=embedVar)
+        if username is not None:
+            bot.chat("/g promote " + username)
+            embedVar = discord.Embed(description=username + " has been promoted!")
+            await ctx.send(embed=embedVar)
+    else:
+        embedVar = discord.Embed(description="<:x:930865879351189524> You do not have permission to use this command!")
+        await ctx.send(embed=embedVar)
+
+
+@client.command()
+async def mute(ctx, username, time):
+    role = ctx.guild.get_role(int(commandRole))
+    if role in ctx.author.roles:
+        if username is None or time is None:
+            embedVar = discord.Embed(description="Please enter a username and time! ``!mute (username) (time)")
+            await ctx.send(embed=embedVar)
+        else:
+            bot.chat("/g mute " + username + " " + time)
+            embedVar = discord.Embed(description=username + " has been muted for " + time)
+            await ctx.send(embed=embedVar)
+    else:
+        embedVar = discord.Embed(description="<:x:930865879351189524> You do not have permission to use this command!")
+        await ctx.send(embed=embedVar)
+
+
+@client.command()
+async def unmute(ctx, username):
+    role = ctx.guild.get_role(int(commandRole))
+    if role in ctx.author.roles:
+        if username is None or time is None:
+            embedVar = discord.Embed(description="Please enter a username! ``!unmute (username)")
+            await ctx.send(embed=embedVar)
+        else:
+            bot.chat("/g unmute " + username)
+            embedVar = discord.Embed(description=username + " has been unmuted")
+            await ctx.send(embed=embedVar)
+    else:
+        embedVar = discord.Embed(description="<:x:930865879351189524> You do not have permission to use this command!")
+        await ctx.send(embed=embedVar)
+
+
+@client.command()
+async def setrank(ctx, username, rank):
+    role = ctx.guild.get_role(int(commandRole))
+    if role in ctx.author.roles:
+        if username is None or rank is None:
+            embedVar = discord.Embed(description="Please enter a username and rank!")
+            await ctx.send(embed=embedVar)
+        if username is not None:
+            bot.chat("/g setrank " + username + " " + rank)
+            embedVar = discord.Embed(description=username + " has been promoted to " + rank)
+            await ctx.send(embed=embedVar)
+    else:
+        embedVar = discord.Embed(description="<:x:930865879351189524> You do not have permission to use this command!")
+        await ctx.send(embed=embedVar)
+
+
+@client.command()
+async def demote(ctx, username):
+    role = ctx.guild.get_role(int(commandRole))
+    if role in ctx.author.roles:
+        if username is None:
+            embedVar = discord.Embed(description="Please enter a username!")
+            await ctx.send(embed=embedVar)
+        if username is not None:
+            bot.chat("/g demote " + username)
+            embedVar = discord.Embed(description=username + " has been demoted!")
+            await ctx.send(embed=embedVar)
+    else:
+        embedVar = discord.Embed(description="<:x:930865879351189524> You do not have permission to use this command!")
+        await ctx.send(embed=embedVar)
+
+
+@client.command()
+async def notifications(ctx):
+    role = ctx.guild.get_role(int(commandRole))
+    if role in ctx.author.roles:
+        bot.chat("/g notifications")
+    else:
+        embedVar = discord.Embed(description="<:x:930865879351189524> You do not have permission to use this command!")
+        await ctx.send(embed=embedVar)
+
+
+@client.command()
+async def toggleaccept(ctx):
+    role = ctx.guild.get_role(int(commandRole))
+    if role in ctx.author.roles:
+        if autoaccept:
+            embedVar = discord.Embed(description=":white_check_mark: Auto accepting guild invites is now ``off``!")
+            await ctx.send(embed=embedVar)
+            data["settings"]["autoaccept"] = False
+
+        else:
+            embedVar = discord.Embed(description=":white_check_mark: Auto accepting guild invites is now ``on``!")
+            await ctx.send(embed=embedVar)
+            data["settings"]["autoaccept"] = True
+
+        with open(filename, "w") as file:
+            json.dump(data, file, indent=2)
+
+    else:
+        embedVar = discord.Embed(description="<:x:930865879351189524> You do not have permission to use this command!")
+        await ctx.send(embed=embedVar)
+
+
+# custom client events:
+# hypixel_guild_message
+# hypixel_guild_officer_message
+# hypixel_guild_join_request
+# hypixel_guild_member_join
+# hypixel_guild_member_leave
+# hypixel_guild_member_promote
+# hypixel_guild_member_demote
+# hypixel_guild_member_kick
+# hypixel_guild_member_invite
+# hypixel_guild_member_invite_failed
+# hypixel_guild_message_send_failed
+
+# to send discord messages, dispatch send_discord_message w/ message contents
+
+@client.event
+async def on_send_discord_message(message):
+    try:
+        print("ye")
+        channel = client.get_channel(channelid)
+        if message.startswith("Guild >"):
+            message = message.replace("Guild >", "")
+            if "[VIP]" in message or "[VIP+]" in message or "[MVP]" in message or "[MVP+]" in message or "[MVP++]" in message:
+                if "]:" in message:
+                    memberusername = message.split()[1]
+                else:
+                    memberusername = message.split()[1][:-1]
+            else:
+                if "]:" in message:
+                    memberusername = message.split()[0]
+                else:
+                    memberusername = message.split()[0][:-1]
+
+            if " joined." in message:
+                embedVar = Embed(timestamp=discord.utils.utcnow(), colour=0x56F98A)
+                embedVar.set_author(name=message, icon_url="https://www.mc-heads.net/avatar/" + memberusername)
+            elif " left." in message:
+                embedVar = Embed(timestamp=discord.utils.utcnow(), colour=0xFF6347)
+                embedVar.set_author(name=message, icon_url="https://www.mc-heads.net/avatar/" + memberusername)
+            else:
+                message = message.split(":", maxsplit=1)
+                message = message[1]
+
+                embedVar = Embed(description=message, timestamp=discord.utils.utcnow(), colour=0x1ABC9C)
+                embedVar.set_author(name=memberusername, icon_url="https://www.mc-heads.net/avatar/" + memberusername)
+
+                client.dispatch("hypixel_guild_message", memberusername, message)
+
+            await channel.send(embed=embedVar)
+
+        elif message.startswith("Officer >"):
+            message = message.replace("Officer >", "")
+            if "[VIP]" in message or "[VIP+]" in message or "[MVP]" in message or "[MVP+]" in message or "[MVP++]" in message:
+                if "]:" in message:
+                    memberusername = message.split()[1]
+                else:
+                    memberusername = message.split()[1][:-1]
+            else:
+                if "]:" in message:
+                    memberusername = message.split()[0]
+                else:
+                    memberusername = message.split()[0][:-1]
+            message = message.split(":", maxsplit=1)
+            message = message[1]
+
+            embedVar = Embed(description=message, timestamp=discord.utils.utcnow(), colour=0x1ABC9C)
+            embedVar.set_author(name=memberusername, icon_url="https://www.mc-heads.net/avatar/" + memberusername)
+
+            client.dispatch("hypixel_guild_officer_message", memberusername, message)
+
+            await channel.send(embed=embedVar)
+
+        elif "Click here to accept or type /guild accept " in message:
+            if "[VIP]" in message or "[VIP+]" in message or "[MVP]" in message or "[MVP+]" in message or "[MVP++]" in message:
+                playername = message.split()[2]
+            else:
+                playername = message.split()[1]
+
+        embedVar = Embed(timestamp=discord.utils.utcnow(), colour=0x1ABC9C)
+        embedVar.set_author(name=f"{playername} has requested to join the guild.", icon_url="https://www.mc-heads.net/avatar/" + playername)
+
+            client.dispatch("hypixel_guild_join_request", playername)
+
+            await channel.send(embed=embedVar)
+
+        elif " joined the guild!" in message:
+            message = message.split()
+            if "[VIP]" in message or "[VIP+]" in message or "[MVP]" in message or "[MVP+]" in message or "[MVP++]" in message:
+                playername = message[1]
+            else:
+                playername = message[0]
+
+        embedVar = Embed(timestamp=discord.utils.utcnow(), colour=0x1ABC9C)
+        embedVar.set_author(name=f"{playername} has joined the guild!", icon_url="https://www.mc-heads.net/avatar/" + playername)
+
+            client.dispatch("hypixel_guild_member_join", playername)
+
+        await channel.send(embed=embedVar)
+        
+    elif " left the guild!" in message:
+        message = message.split()
+        if "[VIP]" in message or "[VIP+]" in message or "[MVP]" in message or "[MVP+]" in message or "[MVP++]" in message:
+            playername = message[1]
+        else:
+            playername = message[0]
+
+        embedVar = Embed(timestamp=discord.utils.utcnow(), colour=0x1ABC9C)
+        embedVar.set_author(name=f"{playername} has left the guild!", icon_url="https://www.mc-heads.net/avatar/" + playername)
+
+            await channel.send(embed=embedVar)
+
+            client.dispatch("hypixel_guild_member_leave", playername)
+
+        elif " was promoted from " in message:
+            message = message.split()
+            if "[VIP]" in message or "[VIP+]" in message or "[MVP]" in message or "[MVP+]" in message or "[MVP++]" in message:
+                playername = message[1]
+            else:
+                playername = message[0]
+
+            from_rank = message[-3]
+            to_rank = message[-1]
+
+            embedVar = Embed(timestamp=discord.utils.utcnow(), colour=0x1ABC9C)
+            embedVar.set_author(
+                name=f"{playername} has been promoted from {from_rank} to {to_rank}!",
+                icon_url="https://www.mc-heads.net/avatar/" + playername
+            )
+
+            await channel.send(embed=embedVar)
+
+            client.dispatch("hypixel_guild_member_promote", playername, from_rank, to_rank)
+
+        elif " was demoted from " in message:
+            message = message.split()
+            if "[VIP]" in message or "[VIP+]" in message or "[MVP]" in message or "[MVP+]" in message or "[MVP++]" in message:
+                playername = message[1]
+            else:
+                playername = message[0]
+
+            from_rank = message[-3]
+            to_rank = message[-1]
+
+            embedVar = Embed(timestamp=discord.utils.utcnow(), colour=0x1ABC9C)
+            embedVar.set_author(
+                name=f"{playername} has been demoted from {from_rank} to {to_rank}!",
+                icon_url="https://www.mc-heads.net/avatar/" + playername
+            )
+
+            await channel.send(embed=embedVar)
+
+            client.dispatch("hypixel_guild_member_demote", playername, from_rank, to_rank)
+
+        elif " was kicked from the guild!" in message:
+            message = message.split()
+            if "[VIP]" in message or "[VIP+]" in message or "[MVP]" in message or "[MVP+]" in message or "[MVP++]" in message:
+                playername = message[1]
+            else:
+                playername = message[0]
+
+            embedVar = Embed(timestamp=discord.utils.utcnow(), colour=0x1ABC9C)
+            embedVar.set_author(
+                name=f"{playername} was kicked from the guild!",
+                icon_url="https://www.mc-heads.net/avatar/" + playername
+            )
+
+            await channel.send(embed=embedVar)
+
+            client.dispatch("hypixel_guild_member_kick", playername)
+
+        elif " was kicked from the guild by " in message:
+            message = message.split()
+            if "[VIP]" in message or "[VIP+]" in message or "[MVP]" in message or "[MVP+]" in message or "[MVP++]" in message:
+                playername = message[1]
+            else:
+                playername = message[0]
+
+            embedVar = Embed(timestamp=discord.utils.utcnow(), colour=0x1ABC9C)
+            embedVar.set_author(
+                name=f"{playername} was kicked from the guild!",
+                icon_url="https://www.mc-heads.net/avatar/" + playername
+            )
+
+            await channel.send(embed=embedVar)
+
+            client.dispatch("hypixel_guild_member_kick", playername)
+
+        elif "Disabled guild join/leave notifications!" in message:
+            embedVar = Embed(description="Disabled guild join/leave notifications!", colour=0x1ABC9C)
+            await channel.send(embed=embedVar)
+
+        elif "Enabled guild join/leave notifications!" in message:
+            embedVar = Embed(description="Enabled guild join/leave notifications!", colour=0x1ABC9C)
+            await channel.send(embed=embedVar)
+
+        elif "You cannot say the same message twice!" in message:
+            embedVar = Embed(description="You cannot say the same message twice!", colour=0x1ABC9C)
+            await channel.send(embed=embedVar)
+
+            client.dispatch("hypixel_guild_message_send_failed", message)
+
+        elif "You don't have access to the officer chat!" in message:
+            embedVar = Embed(description="You don't have access to the officer chat!", colour=0x1ABC9C)
+            await channel.send(embed=embedVar)
+
+            client.dispatch("hypixel_guild_message_send_failed", message)
+
+        elif "You invited" in message and "to your guild. They have 5 minutes to accept." in message:
+            message = message.split()
+            if "[VIP]" in message or "[VIP+]" in message or "[MVP]" in message or "[MVP+]" in message or "[MVP++]" in message:
+                playername = message[4]
+            else:
+                playername = message[3]
+
+            embedVar = Embed(timestamp=discord.utils.utcnow(), colour=0x1ABC9C)
+            embedVar.set_author(
+                name=f"{playername} has been invited to the guild!",
+                icon_url="https://www.mc-heads.net/avatar/" + playername
+            )
+
+            await channel.send(embed=embedVar)
+
+            client.dispatch("hypixel_guild_member_invite", playername)
+
+        elif " is already in another guild!" in message:
+            message = message.split()
+            if "[VIP]" in message or "[VIP+]" in message or "[MVP]" in message or "[MVP+]" in message or "[MVP++]" in message:
+                playername = message[0]
+            else:
+                playername = message[0]
+
+            embedVar = Embed(timestamp=discord.utils.utcnow(), colour=0x1ABC9C)
+            embedVar.set_author(
+                name=f"{playername} is already in another guild!",
+                icon_url="https://www.mc-heads.net/avatar/" + playername
+            )
+
+            await channel.send(embed=embedVar)
+
+            client.dispatch("hypixel_guild_member_invite_failed", playername)
+
+        elif "You cannot invite this player to your guild!" in message:
+            embedVar = Embed(timestamp=discord.utils.utcnow(), colour=0x1ABC9C)
+            embedVar.set_author(
+                name=f"You cannot invite this player to your guild!",
+            )
+
+            await channel.send(embed=embedVar)
+
+            client.dispatch("hypixel_guild_member_invite_failed", None)
+
+        else:
+            if "Offline Members:" in message:
+                message = re.split("--", message)
+                embed = ""
+                length = len(message)
+                for i in range(length):
+                    if i == 0:
+                        pass
+                    elif i % 2 == 0:
+                        ii = i - 1
+                        embed += "**" + message[ii] + "** " + message[i]
+
+                embedVar = Embed(description=embed, colour=0x1ABC9C)
+                await channel.send(embed=embedVar)
+
+            else:
+                embedVar = Embed(description=message, colour=0x1ABC9C)
+
+                await channel.send(embed=embedVar)
+    except Exception as e:
+        print(e)
+
+
+def oncommands():
+    message_buffer = []
+
+    @On(bot, "login")
+    def login(this):
+        client.dispatch("send_discord_message", "Bot Online")
+        print("Bot is logged in.")
+        print(bot.username)
+
+        bot.chat("/§")
+
+    @On(bot, "end")
+    def kicked(this, reason):
+        client.dispatch("send_discord_message", "Bot Offline")
+        print("Bot offline!")
+        print(str(reason))
+        print("Restarting...")
+
+        createbot()
+
+    @On(bot, "error")
+    def error(this, reason):
+        print(reason)
+
+    @On(bot, "messagestr")
+    def chat(this, message, messagePosition, jsonMsg, sender, verified):
+        def print_message(_message):
+            max_length = 100  # Maximum length of each chunk
+            chunks = [_message[i:i + max_length] for i in range(0, len(_message), max_length)]
+            for chunk in chunks:
+                print(chunk)
+
+        print_message(message)
+
+        global wait_response
+
+        if bot.username is None:
+            pass
+        else:
+            if message.startswith("Guild > " + bot.username) or message.startswith("Officer > " + bot.username):
+                pass
+            elif bot.username in message and "Guild > " in message:
+                pass
+            elif bot.username in message and "Officer > " in message:
+                pass
+            else:
+                if message.startswith("Guild >"):
+                    client.dispatch("send_discord_message", message)
+
+                elif message.startswith("Officer >"):
+                    client.dispatch("send_discord_message", message)
+
+                # Online Command
+                elif "Guild Name: " in message:
+                    message_buffer.clear()
+                    wait_response = True
+                if wait_response is True:
+                    message_buffer.append(message)
+                if "Offline Members:" in message and wait_response:
+                    wait_response = False
+                    client.dispatch("send_discord_message", "\n".join(message_buffer))
+                    message_buffer.clear()
+                if "Unknown Command" in message and "/ping" in message:
+                    client.dispatch("minecraft_pong", message)
+                if "Click here to accept or type /guild accept " in message:
+                    client.dispatch("send_discord_message", message)
+                    send_minecraft_message(None, message, "invite")
+                elif " is already in another guild!" in message or \
+                        ("You invited" in message and "to your guild. They have 5 minutes to accept." in message) or \
+                        " joined the guild!" in message or \
+                        " left the guild!" in message or \
+                        " was promoted from " in message or \
+                        " was demoted from " in message or \
+                        " was kicked from the guild!" in message or \
+                        " was kicked from the guild by " in message or \
+                        "You cannot invite this player to your guild!" in message or \
+                        "Disabled guild join/leave notifications!" in message or \
+                        "Enabled guild join/leave notifications!" in message or \
+                        "You cannot say the same message twice!" in message or \
+                        "You don't have access to the officer chat!" in message:
+                    client.dispatch("send_discord_message", message)
+
+
+def send_minecraft_message(discord, message, type):
+    if type == "General":
+        bot.chat("/gchat " + str(discord) + ": " + str(message))
+    if type == "Officer":
+        bot.chat("/ochat " + str(discord) + ": " + str(message))
+    if type == "invite":
+        if autoaccept:
+            message = message.split()
+            if ("[VIP]" in message or "[VIP+]" in message or
+                    "[MVP]" in message or "[MVP+]" in message or "[MVP++]" in message):
+                username = message.split()[2]
+            else:
+                username = message.split()[1]
+            bot.chat(f"/guild accept {username}")
+
+
+def send_minecraft_command(message):
+    message = message.replace("!o ", "/")
+    bot.chat(message)
+
+
+def createbot():
+    global bot
+    bot = mineflayer.createBot(
+        {
+            "host": host,
+            "port": port,
+            "username": accountusername,
+            "version": "1.8.9",
+            "auth": accountType
+        }
+    )
+    oncommands()
+    bot.removeChatPattern("chat")
+    bot.removeChatPattern("whisper")
+    
+    
+asyncio.run(main())