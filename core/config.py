--- conflicted
+++ resolved
@@ -1,9 +1,5 @@
 import json
-<<<<<<< HEAD
 from typing import Any, Dict, Union, List
-=======
-from typing import Any
->>>>>>> 54fcd0ac
 
 from core.errors import InvalidConfig
 
@@ -113,20 +109,12 @@
         raise NotImplementedError
 
     @classmethod
-<<<<<<< HEAD
     def validate(cls, _config: Dict) -> None:
-=======
-    def validate(cls, _config: dict) -> None:
->>>>>>> 54fcd0ac
         raise NotImplementedError
 
 
 class ConfigObject(metaclass=_ConfigObject, base_key=""):
-<<<<<<< HEAD
     keys: Dict[str, ConfigKey]
-=======
-    keys: dict[str, ConfigKey]
->>>>>>> 54fcd0ac
     BASE_KEY: str
 
     @classmethod
@@ -185,7 +173,6 @@
 class DiscordConfig(ConfigObject, base_key="discord"):
     token: str = ConfigKey(str)
     channel: int = ConfigKey(int)
-<<<<<<< HEAD
     officerChannel: Union[int, None] = ConfigKey(int, None)
     commandRole: Union[int, None] = ConfigKey(int, None)
     overrideRole: Union[int, None] = ConfigKey(int, None)
@@ -203,44 +190,17 @@
     clientName: Union[str, None] = ConfigKey(str, None)
     recieveChannel: Union[str, None] = ConfigKey(str, None)
     sendChannel: Union[str, None] = ConfigKey(str, None)
-=======
-    officerChannel: int | None = ConfigKey(int, None)
-    commandRole: int | None = ConfigKey(int, None)
-    overrideRole: int | None = ConfigKey(int, None)
-    ownerId: int | None = ConfigKey(int, None)
-    prefix: str = ConfigKey(str, "!")
-    webhookURL: str | None = ConfigKey(str, None)
-    officerWebhookURL: str | None = ConfigKey(str, None)
-    debugWebhookURL: str | None = ConfigKey(str, None)
-
-
-class RedisConfig(ConfigObject, base_key="redis"):
-    host: str | None = ConfigKey(str, None)
-    port: int = ConfigKey(int, 6379)
-    password: str | None = ConfigKey(str, None)
-    clientName: str | None = ConfigKey(str, None)
-    recieveChannel: str | None = ConfigKey(str, None)
-    sendChannel: str | None = ConfigKey(str, None)
->>>>>>> 54fcd0ac
 
 
 class SettingsConfig(ConfigObject, base_key="settings"):
     autoaccept: bool = ConfigKey(bool, False)
-<<<<<<< HEAD
     extensions: List[str] = ConfigKey(list, [])
-=======
-    extensions: list[str] = ConfigKey(list, [])
->>>>>>> 54fcd0ac
 
 
 _config_objects = [ServerConfig, AccountConfig, DiscordConfig, RedisConfig, SettingsConfig]
 
 
-<<<<<<< HEAD
 def validate_config(_config: Dict):
-=======
-def validate_config(_config: dict):
->>>>>>> 54fcd0ac
     for section in _config_objects:
         section.validate(_config)
     return _config
@@ -264,7 +224,6 @@
 validate_config(config)
 _completed_init = True
 
-
 class ExtensionConfig(ConfigObject, base_key=""):
     """
     This class is used for extensions to store their config data.
